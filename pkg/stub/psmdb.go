--- conflicted
+++ resolved
@@ -47,7 +47,6 @@
 	if spec.Mongod == nil {
 		spec.Mongod = &v1alpha1.MongodSpec{}
 	}
-<<<<<<< HEAD
 	if spec.Mongod.Net == nil {
 		spec.Mongod.Net = &v1alpha1.MongodSpecNet{}
 	}
@@ -56,10 +55,6 @@
 	}
 	if spec.Mongod.Storage == nil {
 		spec.Mongod.Storage = &v1alpha1.MongodSpecStorage{}
-=======
-	if spec.Mongod.Port == 0 {
-		spec.Mongod.Port = defaultMongodPort
->>>>>>> ad8b2258
 	}
 	if spec.Mongod.Storage.Engine == "" {
 		spec.Mongod.Storage.Engine = defaultStorageEngine
