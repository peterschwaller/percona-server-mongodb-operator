--- conflicted
+++ resolved
@@ -117,34 +117,25 @@
 	}
 }
 
-<<<<<<< HEAD
+// newStatefulSet returns a StatefulSet object configured for a name
+func newStatefulSet(m *v1alpha1.PerconaServerMongoDB, name string) *appsv1.StatefulSet {
+	return &appsv1.StatefulSet{
+		TypeMeta: metav1.TypeMeta{
+			APIVersion: "apps/v1",
+			Kind:       "StatefulSet",
+		},
+		ObjectMeta: metav1.ObjectMeta{
+			Name:      name,
+			Namespace: m.Namespace,
+		},
+	}
+}
+
 // newPSMDBStatefulSet returns a PSMDB stateful set
 func (h *Handler) newPSMDBStatefulSet(m *v1alpha1.PerconaServerMongoDB, replset *v1alpha1.ReplsetSpec, resources *corev1.ResourceRequirements) (*appsv1.StatefulSet, error) {
 	h.addPSMDBSpecDefaults(m)
 
 	ls := internal.LabelsForPerconaServerMongoDB(m, replset)
-	set := &appsv1.StatefulSet{
-=======
-// newStatefulSet returns a StatefulSet object configured for a name
-func newStatefulSet(m *v1alpha1.PerconaServerMongoDB, name string) *appsv1.StatefulSet {
-	return &appsv1.StatefulSet{
->>>>>>> 6fe21ff2
-		TypeMeta: metav1.TypeMeta{
-			APIVersion: "apps/v1",
-			Kind:       "StatefulSet",
-		},
-		ObjectMeta: metav1.ObjectMeta{
-			Name:      name,
-			Namespace: m.Namespace,
-		},
-	}
-}
-
-// newPSMDBStatefulSet returns a PSMDB stateful set
-func (h *Handler) newPSMDBStatefulSet(m *v1alpha1.PerconaServerMongoDB, replset *v1alpha1.ReplsetSpec, resources *corev1.ResourceRequirements) (*appsv1.StatefulSet, error) {
-	h.addPSMDBSpecDefaults(m)
-
-	ls := labelsForPerconaServerMongoDB(m, replset)
 	set := newStatefulSet(m, m.Name+"-"+replset.Name)
 	set.Spec = appsv1.StatefulSetSpec{
 		ServiceName: m.Name + "-" + replset.Name,
@@ -162,28 +153,8 @@
 				Containers: []corev1.Container{
 					h.newPSMDBMongodContainer(m, replset, resources),
 				},
-<<<<<<< HEAD
-				Spec: corev1.PodSpec{
-					Affinity:      newPSMDBPodAffinity(ls),
-					RestartPolicy: corev1.RestartPolicyAlways,
-					Containers: []corev1.Container{
-						h.newPSMDBMongodContainer(m, replset, resources),
-					},
-					SecurityContext: &corev1.PodSecurityContext{
-						FSGroup: GetContainerRunUID(m, h.serverVersion),
-					},
-					Volumes: []corev1.Volume{
-						{
-							Name: m.Spec.Secrets.Key,
-							VolumeSource: corev1.VolumeSource{
-								Secret: &corev1.SecretVolumeSource{
-									DefaultMode: &secretFileMode,
-									SecretName:  m.Spec.Secrets.Key,
-									Optional:    &internal.FalseVar,
-								},
-=======
 				SecurityContext: &corev1.PodSecurityContext{
-					FSGroup: h.getContainerRunUID(m),
+					FSGroup: internal.GetContainerRunUID(m, h.serverVersion),
 				},
 				Volumes: []corev1.Volume{
 					{
@@ -192,8 +163,7 @@
 							Secret: &corev1.SecretVolumeSource{
 								DefaultMode: &secretFileMode,
 								SecretName:  m.Spec.Secrets.Key,
-								Optional:    &falseVar,
->>>>>>> 6fe21ff2
+								Optional:    &internal.FalseVar,
 							},
 						},
 					},
